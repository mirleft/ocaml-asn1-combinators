opam-version: "1.2"
authors: ["David Kaloper Meršinjak <david@numm.org>"]
maintainer: "David Kaloper Meršinjak <david@numm.org>"
homepage: "https://github.com/mirleft/ocaml-asn1-combinators"
doc: "https://mirleft.github.io/ocaml-asn1-combinators/doc"
license: "ISC"
dev-repo: "https://github.com/mirleft/ocaml-asn1-combinators.git"
bug-reports: "https://github.com/mirleft/ocaml-asn1-combinators/issues"
tags: [ "org:mirage" ]
available: [ ocaml-version >= "4.01.0" ]
build: [ "ocaml" "pkg/pkg.ml" "build" "--pinned" "%{pinned}%" "--tests" "false" ]
build-test: [
  [ "ocaml" "pkg/pkg.ml" "build" "--pinned" "%{pinned}%" "--tests" "true" ]
  [ "ocaml" "pkg/pkg.ml" "test" ]
]
depends: [
<<<<<<< HEAD
  "ocamlfind" {build}
  "ocamlbuild" {build}
  "topkg" {build}
  "cstruct" {>= "1.2.0"}
  "result"
=======
  "ocamlfind"
  "cstruct" {>= "1.6.0"}
>>>>>>> 8db1a5b0
  "zarith"
  "ounit" {test}
]
depopts: []
conflicts: [ "cstruct" {< "1.2.0"} ]<|MERGE_RESOLUTION|>--- conflicted
+++ resolved
@@ -14,18 +14,13 @@
   [ "ocaml" "pkg/pkg.ml" "test" ]
 ]
 depends: [
-<<<<<<< HEAD
   "ocamlfind" {build}
   "ocamlbuild" {build}
   "topkg" {build}
-  "cstruct" {>= "1.2.0"}
   "result"
-=======
-  "ocamlfind"
-  "cstruct" {>= "1.6.0"}
->>>>>>> 8db1a5b0
+  "cstruct"
   "zarith"
   "ounit" {test}
 ]
 depopts: []
-conflicts: [ "cstruct" {< "1.2.0"} ]+conflicts: [ "cstruct" {< "1.6.0"} ]
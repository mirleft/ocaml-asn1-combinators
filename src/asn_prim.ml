<<<<<<< HEAD
(* Copyright (c) 2014-2016 David Kaloper Meršinjak. All rights reserved.
   See LICENSE.md. *)
=======
module Core   = Asn_core
module Writer = Asn_writer

let parse_error msg = raise (Core.Parse_error msg)
>>>>>>> 8db1a5b0

module type Prim = sig
  type t
  val of_cstruct : Cstruct.t -> t
  val to_writer  : t -> Writer.t
  val random     : unit -> t
end

module type String_primitive = sig
  include Prim
  val random : ?size:int -> unit -> t
  val concat : t list -> t
  val length : t -> int
end

let rec replicate_l n f =
  if n < 1 then [] else f () :: replicate_l (pred n) f

let max_r_int = (1 lsl 30) - 1

let random_int () = Random.int max_r_int

let random_int_r a b = a + Random.int (b - a)

let random_size = function
  | Some size -> size
  | None      -> Random.int 20

let random_string ?size ~chars:(lo, hi) =
  String.init (random_size size)
    (fun _ -> Char.chr (random_int_r lo hi))

module Int64 = struct

  include Int64

  let ( + )  = add
  and ( - )  = sub
  and ( * )  = mul
  and ( / )  = div
  and (lsl)  = shift_left
  and (lsr)  = shift_right_logical
  and (asr)  = shift_right
  and (lor)  = logor
  and (land) = logand

  let to_int_checked =
    let max_int = Int64.of_int Pervasives.max_int in
    fun i64 ->
      if (i64 < 0L) || (i64 > max_int) then
        parse_error "Integer overflow" ;
      Int64.to_int i64
end

module Boolean : Prim with type t = bool = struct

  type t = bool

  let of_cstruct cs =
    if cs.Cstruct.len = 1 then
      Cstruct.get_uint8 cs 0 <> 0x00
    else parse_error "Malfomed BOOLEAN"

  let to_writer b = Writer.of_byte (if b then 0xff else 0x00)

  let random = Random.bool
end

module Null : Prim with type t = unit = struct

  type t = unit

  let of_cstruct cs = if cs.Cstruct.len <> 0 then parse_error "Malformed NULL"

  let to_writer () = Writer.empty

  let random () = ()
end

module Integer : Prim with type t = Z.t = struct

  type t = Z.t

  let of_cstruct cs =
    let open Cstruct in
    (* XXX -> N-1 byte shifts?? *)
    let rec loop acc i = function
      | n when n >= 8 ->
          let x = BE.get_uint64 cs i in
          let x = Z.of_int64 Int64.(shift_right_logical x 8) in
          loop Z.(x lor (acc lsl 56)) (i + 7) (n - 7)
      | 4|5|6|7 as n ->
          let x = BE.get_uint32 cs i in
          let x = Z.of_int32 Int32.(shift_right_logical x 8) in
          loop Z.(x lor (acc lsl 24)) (i + 3) (n - 3)
      | 2|3 as n ->
          let x = Z.of_int (BE.get_uint16 cs i) in
          loop Z.(x lor (acc lsl 16)) (i + 2) (n - 2)
      | 1 ->
          let x = Z.of_int (get_uint8 cs i) in
          Z.(x lor (acc lsl 8))
      | _ -> acc
    in
    let n = cs.Cstruct.len in
    let x = loop Z.zero 0 n in
    match (Cstruct.get_uint8 cs 0) land 0x80 with
    | 0 -> x
    | _ -> let off = n * 8 in Z.(x - pow (of_int 2) off)

  let last8 z = Z.(to_int @@ extract z 0 8)

  let minus_one = Z.of_int (-1)

  let to_writer n =
    let sz  = Z.size n * 8 + 1 in
    let sz1 = sz - 1 in
    let cs  = Cstruct.create sz in

    let rec write i n =
      if n = minus_one || n = Z.zero then i
      else
        ( Cstruct.set_uint8 cs i (last8 n) ;
          write (pred i) Z.(n asr 8) ) in

    let (bad_b0, padding) =
      if n >= Z.zero then ((<=) 0x80, 0x00)
      else ((>) 0x80, 0xff) in
    let off =
      let i = write sz1 n in
      if i = sz1 || bad_b0 (Cstruct.get_uint8 cs (succ i)) then
        ( Cstruct.set_uint8 cs i padding ; i )
      else succ i in
    Writer.of_cstruct Cstruct.(sub cs off (sz - off))


  let random () = Z.of_int (Random.int max_r_int - max_r_int / 2)

end

module Gen_string : String_primitive with type t = string = struct

  type t = string

  let of_cstruct = Cstruct.to_string

  let to_writer = Writer.of_string

  let random ?size () =
    random_string ?size ~chars:(32, 127)

  let (concat, length) = String.(concat "", length)
end

module Octets : String_primitive with type t = Cstruct.t = struct

  type t = Cstruct.t

  let of_cstruct { Cstruct.buffer; off; len } =
    (* mumbo jumbo to retain cs equality *)
    Cstruct.of_bigarray @@ Bigarray.Array1.sub buffer off len

  let to_writer = Writer.of_cstruct

  let random ?size () =
    random_string ?size ~chars:(0, 256) |> Cstruct.of_string

  let concat = Cstruct.concat

  let length = Cstruct.len

end

module Bits : sig

  include String_primitive with type t = Core.bits_t

  val to_array : t -> bool array
  val of_array : bool array -> t

end =
struct

  type t = int * Cstruct.t

  let of_cstruct cs =
    if Cstruct.len cs = 0 then
      parse_error "Malfomed OCTETS"
    else
      let unused = Cstruct.get_uint8 cs 0
      and octets = Octets.of_cstruct (Cstruct.shift cs 1) in
      (unused, octets)

  let to_writer (unused, cs) =
    let size = Cstruct.len cs in
    let write off cs' =
      Cstruct.set_uint8 cs' off unused;
      Cstruct.blit cs 0 cs' (off + 1) size in
    Writer.immediate (size + 1) write


  let to_array (unused, cs) =
    Array.init (Cstruct.len cs * 8 - unused) @@ fun i ->
      let byte = (Cstruct.get_uint8 cs (i / 8)) lsl (i mod 8) in
      byte land 0x80 = 0x80

  let (|<) n = function
    | true  -> (n lsl 1) lor 1
    | false -> (n lsl 1)

  let of_array arr =
    let cs = Cstruct.create ((Array.length arr + 7) / 8) in
    match
      Array.fold_left
        (fun (n, acc, i) bit ->
          if n = 8 then
            ( Cstruct.set_uint8 cs i acc ; (1, 0 |< bit, i + 1) )
          else (n + 1, acc |< bit, i))
        (0, 0, 0)
        arr
    with
    | (0, _acc, _) -> (0, cs)
    | (n, acc, i) ->
        Cstruct.set_uint8 cs i (acc lsl (8 - n));
        (8 - n, cs)

  let random ?size () = (0, Octets.random ?size ())

  let concat css =
    let (unused, css') =
      let rec go = function
        | []           -> (0, [])
        | [(u, cs)]    -> (u, [cs])
        | (_, cs)::ucs -> let (u, css') = go ucs in (u, cs::css') in
      go css in
    (unused, Cstruct.concat css')

  and length (unused, cs) = Cstruct.len cs - unused

end

module OID = struct

  include Asn_oid

  let of_cstruct cs =
    let open Cstruct in

    let rec values i =
      if i = len cs then []
      else let (i, v) = component 0L i 0 in v :: values i

    and component acc off = function
      | 8 -> parse_error "OID: Integer overflow in component"
      | i ->
          let b   = get_uint8 cs (off + i) in
          let b7  = b land 0x7f in
          let acc = Int64.(acc lor (of_int b7)) in
          match b land 0x80 with
          | 0 -> (off + i + 1, Int64.to_int_checked acc)
          | _ -> component Int64.(acc lsl 7) off (succ i) in

    try
      let b1 = get_uint8 cs 0 in
      let (v1, v2) = (b1 / 40, b1 mod 40) in
      base v1 v2 <|| values 1
    with Invalid_argument _ -> parse_error "OID: Input underflow"

  let to_writer = fun (Oid (v1, v2, vs)) ->
    let cons x = function [] -> [x] | xs -> x lor 0x80 :: xs in
    let rec component xs x =
      if x < 0x80 then cons x xs
      else component (cons (x land 0x7f) xs) (x lsr 7)
    and values = function
      | []    -> Writer.empty
      | v::vs -> Writer.(of_list (component [] v) <+> values vs) in
    Writer.(of_byte (v1 * 40 + v2) <+> values vs)

  let random () =
    Random.( base (int 3) (int 40) <|| replicate_l (int 10) random_int )

end

module Time = struct

  type t = Asn_time.t

  open Asn_time

  let catch pname f =
    try f () with End_of_file | Scanf.Scan_failure _ ->
      parse_error ("Malformed " ^ pname)

  let frac f = f -. floor f

  let round f =
    int_of_float @@ if frac f < 0.5 then floor f else ceil f

  let tz_of_string_exn = function
    | "Z"|"" -> None
    | str    ->
        Scanf.sscanf str "%1[+-]%02u%02u%!" @@
          fun sgn h m -> match sgn with
            | "+" -> Some (h, m, `E)
            | "-" -> Some (h, m, `W)
            | _   -> None

  let time_of_string_utc str = catch "UTCTime" @@ fun () ->
    Scanf.sscanf str
    "%02u%02u%02u%02u%02u%s" @@
    fun y m d hh mm rest ->
      let (ss, tz) =
        try Scanf.sscanf rest "%02u%s" @@ fun ss rest' ->
          (ss, tz_of_string_exn rest')
        with _ ->
          (0, tz_of_string_exn rest)
      in
      let y = if y < 50 then 2000 + y else 1900 + y in
      { date = (y, m, d) ; time = (hh, mm, ss, 0.) ; tz }

  let time_of_string_gen str = catch "GeneralizedTime" @@ fun () ->
    Scanf.sscanf str "%04u%02u%02u%02u%02u%s" @@
    fun y m d hh mm rest ->
      let (ssff, tz) =
        try Scanf.sscanf rest "%f%s" @@ fun ssff rest' ->
          (ssff, tz_of_string_exn rest')
        with _ ->
          (0., tz_of_string_exn rest)
      in
      let ss = int_of_float ssff
      and ff = frac ssff in
      { date = (y, m, d) ; time = (hh, mm, ss, ff) ; tz }


  let tz_to_string = function
    | None             -> "Z"
    | Some (h, m, sgn) ->
        Printf.sprintf "%c%02d%02d"
          (match sgn with `E -> '+' | `W -> '-') h m

  let time_to_string_utc t =
    let (y, m, d)       = t.date
    and (hh, mm, ss, _) = t.time in
    Printf.sprintf "%02d%02d%02d%02d%02d%02d%s"
      (y mod 100) m d hh mm ss (tz_to_string t.tz)

  (* The most ridiculously convoluted way to print three decimal digits.
   * When in doubt, multiply 0.57 by 100. *)
  (* XXX Assumes x = a * 10^(-n) + epsilon for natural a, n. *)
  let string_of_frac n x =
    let i   = round (frac x *. 10. ** float n) in
    let str = string_of_int i in
    let rec rstrip_0 = function
      | 0 -> ""
      | i ->
          match str.[i - 1] with
          | '0' -> rstrip_0 (pred i)
          | _   -> "." ^ String.sub str 0 i in
    rstrip_0 String.(length str)

  (* XXX BER-times must be UTC-normalized. Not sure whether optional ss and ff
   * are allowed to be zero-only.  *)
  let time_to_string_gen t =
    let (y, m, d)        = t.date
    and (hh, mm, ss, ff) = t.time in
    Printf.sprintf "%04d%02d%02d%02d%02d%02d%s%s"
      y m d hh mm ss (string_of_frac 3 ff) (tz_to_string t.tz)


  let random ?(fraction=false) () =
    let num n = Random.int n + 1 in
    let sec   = if Random.int 3 = 0 then 0 else num 59
    and sec_f = if fraction then float (Random.int 1000) /. 1000. else 0.
    and tz    = match Random.int 3 with
      | 0 -> None
      | 1 -> Some (num 11, num 59, `E)
      | 2 -> Some (num 11, num 59, `W)
      | _ -> assert false
    in
    { date = (1950 + num 99, num 12, num 30) ;
      time = (num 23, num 59, sec, sec_f) ;
      tz   = tz }

  module Str = Gen_string

end<|MERGE_RESOLUTION|>--- conflicted
+++ resolved
@@ -1,12 +1,10 @@
-<<<<<<< HEAD
 (* Copyright (c) 2014-2016 David Kaloper Meršinjak. All rights reserved.
    See LICENSE.md. *)
-=======
+
 module Core   = Asn_core
 module Writer = Asn_writer
 
 let parse_error msg = raise (Core.Parse_error msg)
->>>>>>> 8db1a5b0
 
 module type Prim = sig
   type t

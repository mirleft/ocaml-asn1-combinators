<<<<<<< HEAD
(* Copyright (c) 2014-2016 David Kaloper Meršinjak. All rights reserved.
   See LICENSE.md. *)

=======
>>>>>>> 8db1a5b0
open Asn_core

module Prim   = Asn_prim
module Writer = Asn_writer
module Int64  = Prim.Int64


let (@?) oa a = match oa with Some x -> x | None -> a

module Seq = struct

  type 'r f = { f : 'a. 'a -> 'a asn -> 'r -> 'r }

  let rec fold_with_value : type a. 'r f -> 'r -> a -> a sequence -> 'r
  = fun f r a -> function
    | Last (Required (_, asn)) -> f.f a asn r
    | Last (Optional (_, asn)) ->
      ( match a with None -> r | Some a' -> f.f a' asn r )
    | Pair (Required (_, asn), asns) ->
        let (a1, a2) = a in f.f a1 asn (fold_with_value f r a2 asns)
    | Pair (Optional (_, asn), asns) ->
        match a with
        | (None   , a2) -> fold_with_value f r a2 asns
        | (Some a1, a2) -> f.f a1 asn (fold_with_value f r a2 asns)
end

module R = struct

  module G = Generic

  type config = { strict : bool }

  type coding =
    | Primitive   of int
    | Constructed of int
    | Constructed_indefinite

<<<<<<< HEAD
  type header = { tag : tag ; coding : coding ; buf : Cstruct.t }

  type 'a parser = header -> 'a * Cstruct.t

  let parse_error ?header reason =
    let message = match header with
      | None   -> reason
      | Some h ->
          Printf.sprintf "%s (header: %s)"
            reason (Tag.to_string h.tag) in
    raise (Parse_error message)

  let i_wanted asn = "expected: " ^ Tag.set_to_string (tag_set asn)

  let field = function
    | None       -> "(unknown)"
    | Some label -> "'" ^ label ^ "'"

  let eof_error () = raise End_of_file

  let describe context prs header =
    try prs header with
    | Parse_error message ->
        parse_error ("in " ^ context ^ ": " ^ message)

(*
  let describe context prs header =
    try
      Dbg.note @@ context ^ " parsing " ^ string_of_tag header.tag;
      Dbg.enter context prs header
    with Parse_error message ->
      parse_error ("in " ^ context ^ ": " ^ message) *)

  let (>|=) prs f header =
    let (a, buf') = prs header in (f a, buf')


  module Partial = struct
    module C = Asn_core

    exception Missing of string option

    type _ element =
      | Required : [`Nada of string option | `Found of 'a] -> 'a element
      | Optional : [`Nada of string option | `Found of 'a] -> 'a option element

    type _ sequence =
      | Last : 'a element -> 'a sequence
      | Pair : 'a element * 'b sequence -> ('a * 'b) sequence

    let rec of_complete : type a. a C.sequence -> a sequence = function
      | C.Last (C.Required (label, _)   ) -> Last (Required (`Nada label))
      | C.Last (C.Optional (label, _)   ) -> Last (Optional (`Nada label))
      | C.Pair (C.Required (label, _), t) -> Pair (Required (`Nada label), of_complete t)
      | C.Pair (C.Optional (label, _), t) -> Pair (Optional (`Nada label), of_complete t)

    let to_complete_exn =
      let rec f1 : type a. a element -> a = function
        | Required (`Nada label) -> raise (Missing label)
        | Required (`Found a   ) -> a
        | Optional (`Nada _    ) -> None
        | Optional (`Found a   ) -> Some a
      and f2 : type a. a sequence -> a = function
        | Last  e      ->  f1 e
        | Pair (e, tl) -> (f1 e, f2 tl) in
      f2
  end


  let is_sequence_end buf = LE.get_uint16 buf 0 = 0x00

  let drop_sequence_end buf = shift buf 2

  let p_big_tag buf =
    let rec loop acc = function
      | 8 -> parse_error "tag overflow"
      | i ->
          let byte = get_uint8 buf i in
          let flag = byte land 0x80
          and n    = byte land 0x7f in
          match (Int64.(acc lsl 7 + of_int n), flag) with
          | (0L , _) -> parse_error "malformed tag"
          | (acc, 0) -> (Int64.to_int_checked acc, succ i)
          | (acc, _) -> loop acc (succ i) in
    loop 0L 0

  let p_big_length buf n =
    let rec loop acc i =
      if i = n then Int64.to_int_checked acc else
        let b   = get_uint8 buf i in
        let acc = Int64.(acc lsl 8 + of_int b) in
        loop acc (succ i) in
    if n < 8 then loop 0L 0 else parse_error "length overflow"

  let p_header_unsafe buf =

    let b0            = get_uint8 buf 0 in
    let t_class       = b0 land 0xc0
    and t_constructed = b0 land 0x20
    and t_tag         = b0 land 0x1f in

    let (tagn, length_off) =
      match t_tag with
      | 0x1f -> let (t, size) = p_big_tag (shift buf 1) in (t, size + 1)
      | n    -> (n, 1) in

    let l0       = get_uint8 buf length_off in
    let t_ltype  = l0 land 0x80
    and t_length = l0 land 0x7f in

    let (length, contents_off) =
      let off = length_off + 1 in
      match t_ltype with
      | 0 -> (t_length, off)
      | _ -> (p_big_length (shift buf off) t_length, off + t_length) in

    let tag =
      let open Tag in
      match t_class with
      | 0x00 -> Universal tagn
      | 0x40 -> Application tagn
      | 0x80 -> Context_specific tagn
      | 0xc0 -> Private tagn
      | _    -> assert false

    and coding = match (t_constructed, l0) with
      | (0, _   ) -> Primitive length
      | (_, 0x80) -> Constructed_indefinite
      | _         -> Constructed length

    and rest = shift buf contents_off in

    { tag = tag ; coding = coding ; buf = rest }

  let p_header buf =
    try p_header_unsafe buf with
    | Invalid_argument _ -> parse_error "malformed header"


  let accepts : type a. a asn -> header -> bool = fun asn ->
    match tag_set asn with
    | [t]  -> fun { tag; _ } -> Tag.eq tag t
    | tags -> fun { tag; _ } -> List.exists (fun t -> Tag.eq tag t) tags


  let with_header = fun f1 f2 -> function

    | { coding = Primitive n ; buf; _ } ->
        (f1 n buf, shift buf n)

    | { coding = Constructed n ; buf; _ } ->
        let eof cs = len cs = 0 in
        let b1 = sub buf 0 n and b2 = shift buf n in
        let (a, b1') = f2 eof b1 in
        if eof b1' then (a, b2)
        else parse_error "definite constructed: leftovers"

    | { coding = Constructed_indefinite ; buf; _ } ->
        let (a, buf') = f2 is_sequence_end buf in
        if is_sequence_end buf' then
          (a, drop_sequence_end buf')
        else parse_error "indefinite constructed: leftovers"

  let constructed f =
    with_header (fun _ _ -> parse_error "expected constructed") f

  let primitive f =
    with_header f (fun _ _ -> parse_error "expected primitive")

  let primitive_n n f = primitive @@ fun n' b ->
    if n = n' then f b
    else parse_error "primitive: invalid length"


  let sequence_of_parser prs =
    constructed @@ fun eof buf0 ->
      let rec scan acc buf =
        if eof buf then (List.rev acc, buf)
        else let (a, buf') = prs (p_header buf) in scan (a :: acc) buf' in
      scan [] buf0

  let string_like (type a) impl =
    let module P = (val impl : Asn_prim.String_primitive with type t = a) in

    let rec prs = function
      | { coding = Primitive n ; buf; _ } ->
          (P.of_cstruct n buf, shift buf n)
      | h -> ( sequence_of_parser prs >|= P.concat ) h in
    prs


  let parser_of_prim : type a. a prim -> a parser = function

    | Bool       -> primitive_n 1 @@ fun buf -> get_uint8 buf 0 <> 0x00
    | Int        -> primitive Asn_prim.Integer.of_cstruct
    | Bits       -> string_like (module Asn_prim.Bits)
    | Octets     -> string_like (module Asn_prim.Octets)
    | Null       -> primitive_n 0 @@ fun _ -> ()
    | OID        -> primitive Asn_prim.OID.of_cstruct
    | CharString -> string_like (module Asn_prim.Gen_string)

=======
  let fail fmt =
    Printf.ksprintf (fun msg -> raise (Parse_error msg)) fmt

  let p_header cfg cs =
    let open Cstruct in

    (* [cfg] is explicitly passed because speed. *)
    let ck_redundant cfg (n : int) limit =
      if cfg.strict && n < limit then
        fail "Header: Illegal redundant form"

    and p_big_tag cs =
      let rec go acc = function
        | 8 -> fail "Header: Big tag longer than 8 bytes"
        | i ->
            let b = get_uint8 cs i in
            let x = Int64.of_int (b land 0x7f) in
            match (Int64.(acc lsl 7 + x), b land 0x80) with
            | (0L,  _) -> fail "Header: Big tag with leading 0"
            | (acc, 0) -> (Int64.to_int_checked acc, succ i)
            | (acc, _) -> go acc (succ i) in
      go 0L 0

    and p_big_len cs n =
      let rec go acc i =
        if i = n then acc else
          go Int64.(acc lsl 8 + of_int (get_uint8 cs i)) (succ i) in
      Int64.to_int_checked @@ go 0L 0 in

    let p_core cfg cs =
      let t0 = get_uint8 cs 0 in
      let (tag_v, off_len) =
        match t0 land 0x1f with
        | 0x1f ->
            let (n, i) = p_big_tag (shift cs 1) in
            ck_redundant cfg n 0x1f;
            (n, i + 1)
        | x -> (x, 1) in

      let l0    = get_uint8 cs off_len in
      let lbody = l0 land 0x7f in
      let (len, off_end) =
        if l0 land 0x80 = 0 then
          (lbody, off_len + 1)
        else
          let n = p_big_len (shift cs (off_len + 1)) lbody in
          ck_redundant cfg n 0x7f;
          (n, off_len + 1 + lbody) in

      let tag =
        let open Tag in
        match t0 land 0xc0 with
        | 0x00 -> Universal        tag_v
        | 0x40 -> Application      tag_v
        | 0x80 -> Context_specific tag_v
        | _    -> Private          tag_v

      and coding =
        match (t0 land 0x20, l0) with
        | (0, _   ) -> Primitive len
        | (_, 0x80) -> Constructed_indefinite
        | _         -> Constructed len in

      (tag, off_end, coding) in

    p_core cfg cs


  let p_generic cfg cs =

    let eof1 cs = cs.Cstruct.len = 0
    and eof2 cs = Cstruct.LE.get_uint16 cs 0 = 0 in

    let split_off cs off n =
      let k = off + n in
      Cstruct.(sub cs off n, sub cs k (len cs - k)) in

    let rec p_children eof acc cs =
      if eof cs then (List.rev acc, cs) else
        let (g, cs') = p_node cs in
        p_children eof (g::acc) cs'

    and p_node cs =
      let (tag, off, coding) = p_header cfg cs in
      match coding with
      | Primitive n ->
          let (hd, tl) = split_off cs off n in
          (G.Prim (tag, hd), tl)
      | Constructed n ->
          let (hd, tl) = split_off cs off n in
          let (gs, _ ) = p_children eof1 [] hd in
          (G.Cons (tag, gs), tl)
      | Constructed_indefinite when cfg.strict ->
          fail "Illegal constructed indefinite form"
      | Constructed_indefinite ->
          let (gs, tl) = p_children eof2 [] (Cstruct.shift cs off) in
          (G.Cons (tag, gs), Cstruct.shift tl 2) in

    try p_node cs with Invalid_argument _ ->
      fail "Structure: Unexpected EOF"


  module TM = Map.Make (Tag)
>>>>>>> 8db1a5b0

  module Cache = Asn_cache.Make ( struct
    type 'a k = 'a asn endo
    type 'a v = G.t -> 'a
  end )

<<<<<<< HEAD
  let rec parser_of_asn : type a. a asn -> a parser = function

    | Iso (f, _, _, asn) -> parser_of_asn asn >|= f

    | Fix fasn as fix ->
      ( try Cache.find fasn with Not_found ->
        Cache.add fasn @@
          let lprs = lazy (parser_of_asn (fasn fix)) in
          fun header -> Lazy.force lprs header )

    | Sequence asns ->

        let module S = struct
          type 'a touch = Hit of 'a * Cstruct.t | Pass of 'a
        end in
        let open S in

        let rec elt : type a. a element -> header -> a S.touch = function

          | Required (label, asn) ->
              let (prs, acpt) = (parser_of_asn asn, accepts asn) in
              describe (field label) @@ fun header ->
                if acpt header then
                  let (a, buf) = prs header in Hit (a, buf)
                else parse_error ~header (i_wanted asn)

          | Optional (label, asn) ->
              let (prs, acpt) = (parser_of_asn asn, accepts asn) in
              describe (field label) @@ fun header ->
                if acpt header then
                  let (a, buf) = prs header in Hit (Some a, buf)
                else Pass None

        and seq : type a. a sequence -> (Cstruct.t -> bool) -> a parser = function

          | Last e ->
              let prs = elt e in fun _ header ->
              ( match prs header with
                | Pass _ -> parse_error ~header "not all input consumed"
                | Hit (a, buf') -> (a, buf') )

          | Pair (e, tl) ->
              let (prs1, prs2) = elt e, seq tl in fun eof header ->
              ( match prs1 header with
                | Hit (a, buf) when eof buf ->
                    ((a, default_or_error tl), buf)
                | Hit (a, buf) ->
                    let (b, buf') = prs2 eof (p_header buf) in ((a, b), buf')
                | Pass a ->
                    let (b, buf') = prs2 eof header in ((a, b), buf') )

        and default_or_error : type a. a sequence -> a = function
          | Last (Required (label, _)   ) -> missing label
          | Pair (Required (label, _), _) -> missing label
          | Last (Optional (_    , _)   ) -> None
          | Pair (Optional (_    , _), s) -> None, default_or_error s

        and missing : type a. string option -> a =
          fun label -> parse_error ("missing " ^ field label)

        in
        let prs = seq asns in
        describe "sequence" @@
          constructed @@ fun eof buf ->
            if eof buf then (default_or_error asns, buf)
            else prs eof (p_header buf)

    | Set asns ->

        let module P  = Partial in
        let module TM = RichMap (Tag) in

        let rec partial_e : type a. a element -> tags * a P.element parser
          = function

          | Required (label, asn) ->
              ( tag_set asn,
                describe (field label) (parser_of_asn asn)
                >|= fun a -> P.Required (`Found a) )
          | Optional (label, asn) ->
              ( tag_set asn,
                describe (field label) (parser_of_asn asn)
                >|= fun a -> P.Optional (`Found a) )

        and setters :
          type a b. (a P.sequence endo -> b P.sequence endo)
                  -> a sequence
                  -> (tags * (b P.sequence endo) parser) list
          = fun k -> function

          | Last e ->
              let (tags, prs) = partial_e e in
              [(tags, prs >|= fun e' -> k (fun _ -> P.Last e'))]

          | Pair (e, rest) ->
              let put r = function
                | P.Pair (_, tl) -> P.Pair (r, tl)
                | _               -> assert false
              and wrap f = k @@ function
                | P.Pair (v, tl) -> P.Pair (v, f tl)
                | _               -> assert false
              and (tags, prs1) = partial_e e in
              (tags, prs1 >|= o k put) :: setters wrap rest

        in
        let parsers =
          TM.unions @@ List.map (fun (tags, prs) -> TM.of_keys tags prs)
                                (setters id asns)

        and zero = P.of_complete asns in

        describe "set" @@
          constructed @@ fun eof buf0 ->
            let rec scan partial buf =
              if eof buf then
                try ( P.to_complete_exn partial, buf ) with
                | P.Missing label -> parse_error ("missing " ^ field label)
              else
                let header = p_header buf in
                let prs =
                  try TM.find header.tag parsers with
                  | Not_found -> parse_error ~header "unexpected field" in
                let (f, buf') = prs header in
                scan (f partial) buf'
            in
            scan zero buf0

    | Sequence_of asn ->
        describe "sequence_of" @@
          sequence_of_parser @@ parser_of_asn asn

    | Set_of asn ->
        describe "set_of" @@
          sequence_of_parser @@ parser_of_asn asn

    | Choice (asn1, asn2) ->
=======
>>>>>>> 8db1a5b0

  let err_type ?(form=`Both) t g =
    fail "Type mismatch: expected: %s %s, got: %s"
         (G.pp_form form) Tag.(to_string t) (G.to_string g)

  let primitive t f = function
    | G.Prim (t1, bs) when Tag.equal t t1 -> f bs
    | g -> err_type ~form:`Prim t g

  let constructed t f = function
    | G.Cons (t1, gs) when Tag.equal t t1 -> f gs
    | g -> err_type ~form:`Cons t g

  let string_like (type a) t impl =
    let module P = (val impl : Prim.String_primitive with type t = a) in
    let rec p = function
      | G.Prim (t1, bs) when Tag.equal t t1 -> P.of_cstruct bs
      | G.Cons (t1, gs) when Tag.equal t t1 -> P.concat (List.map p gs)
      | g -> err_type t g in
    p

  (* let unpack tag f1 f2 = function *)
  (*   | GPrim (tag', bs) when Tag.equal tag tag' -> f1 bs *)
  (*   | GCons (tag', gs) when Tag.equal tag tag' -> f2 gs *)
  (*   | g -> fail "Type mismatch: exptected %s, got: %s" *)
  (*               Tag.(to_string tag) (g_desc g) *)

  (* let primitive t f = unpack t f (fun _ -> fail "Expected PRIMITIVE") *)
  (* and constructed t f = unpack t (fun _ -> fail "Expected CONSTRUCTED") f *)

  (* let string_like (type a) tag impl = *)
  (*   let module P = (val impl : Prim.String_primitive with type t = a) in *)
  (*   let rec p g = unpack tag P.of_cstruct (P.concat &. List.map p) g in *)
  (*   p *)

  let c_prim : type a. tag -> a prim -> G.t -> a =
    fun tag -> function
      | Bool       -> primitive tag Prim.Boolean.of_cstruct
      | Int        -> primitive tag Prim.Integer.of_cstruct
      | Bits       -> string_like tag (module Prim.Bits)
      | Octets     -> string_like tag (module Prim.Octets)
      | Null       -> primitive tag Prim.Null.of_cstruct
      | OID        -> primitive tag Prim.OID.of_cstruct
      | CharString -> string_like tag (module Prim.Gen_string)

  let peek asn =
    match tag_set asn with
    | [tag] -> fun g -> Tag.equal (G.tag g) tag
    | tags  -> fun g ->
        let tag = G.tag g in List.exists (fun t -> Tag.equal t tag) tags

  type opt = Cache.t

  let rec c_asn : type a. a asn -> opt:opt -> G.t -> a = fun asn ~opt ->

    let rec go : type a. ?t:tag -> a asn -> G.t -> a = fun ?t -> function
      | Iso (f, _, _, a) -> f &. go ?t a
      | Fix fa as fix    ->
          Cache.once opt fa @@ fun () ->
            let p = lazy (go ?t (fa fix)) in fun g -> Lazy.force p g
      | Sequence s       -> constructed (t @? seq_tag) (c_seq s ~opt)
      | Sequence_of a    -> constructed (t @? seq_tag) (List.map (c_asn a ~opt))
      | Set s            -> constructed (t @? set_tag) (c_set s ~opt)
      | Set_of a         -> constructed (t @? set_tag) (List.map (c_asn a ~opt))
      | Implicit (t0, a) -> go ~t:(t @? t0) a
      | Explicit (t0, a) -> constructed (t @? t0) (c_explicit a ~opt)
      | Choice (a1, a2)  ->
          let (p1, p2) = (c_asn a1 ~opt, c_asn a2 ~opt)
          and accepts1 = peek a1 in
          fun g -> if accepts1 g then L (p1 g) else R (p2 g)
      | Prim p -> c_prim (t @? tag_of_p p) p in

    go asn

  and c_explicit : type a. a asn -> opt:opt -> G.t list -> a = fun a ~opt ->

    let p = c_asn a ~opt in function
      | [g]  -> p g
      | []   -> fail "EXPLICIT: Empty"
      | g::_ -> fail "EXPLICIT: Trailing elements: %s" (G.to_string g)

  and c_seq : type a. a sequence -> opt:opt -> G.t list -> a = fun s ~opt ->

    let rec seq : type a. a sequence -> G.t list -> a = function
      | Pair (e, s) ->
          let (p1, p2) = (element e, c_seq s ~opt) in
          fun gs -> let (r, gs') = p1 gs in (r, p2 gs')
      | Last e ->
          let p = element e in fun gs ->
            match p gs with (a, []) -> a | (_, g::_) ->
              fail "SEQUENCE: Trailing elements: %s" (G.to_string g)

    and element : type a. a element -> G.t list -> a * G.t list = function
      | Required (lbl, a) ->
          let p = c_asn a ~opt in (function
            | g::gs -> (p g, gs)
            | []    -> fail "SEQUENCE: Missing required field: %s" (s_lbl lbl))
      | Optional (_, a) ->
          let (p, accepts) = (c_asn a ~opt, peek a) in
          function | g::gs when accepts g -> (Some (p g), gs)
                   | gs                   -> (None, gs)
    in seq s

  and c_set : type a. a sequence -> opt:opt -> G.t list -> a = fun s ~opt ->

    let module P = struct

      module C = Asn_core

      type 'a or_missing = Found of 'a | Miss of string option

      type _ element =
        | Required : 'a or_missing -> 'a element
        | Optional : 'a or_missing -> 'a option element

      type _ sequence =
        | Last : 'a element -> 'a sequence
        | Pair : 'a element * 'b sequence -> ('a * 'b) sequence

      let rec of_sequence : type a. a C.sequence -> a sequence = function
        | C.Last (C.Required (lbl, _))    -> Last (Required (Miss lbl))
        | C.Last (C.Optional (lbl, _))    -> Last (Optional (Miss lbl))
        | C.Pair (C.Required (lbl, _), t) -> Pair (Required (Miss lbl), of_sequence t)
        | C.Pair (C.Optional (lbl, _), t) -> Pair (Optional (Miss lbl), of_sequence t)

      let to_tuple =
        let rec element : type a. a element -> a = function
          | Required (Miss  lbl) -> fail "SET: Missing required field: %s" (s_lbl lbl)
          | Required (Found a  ) -> a
          | Optional (Miss  _  ) -> None
          | Optional (Found a  ) -> Some a
        and seq : type a. a sequence -> a = function
          | Last e       -> element e
          | Pair (e, tl) -> (element e, seq tl) in
        seq

      let found_r a = Required (Found a)
      and found_o a = Optional (Found a)
    end in

    let put  r = function P.Pair (_, tl) -> P.Pair (r,   tl) | _ -> assert false
    and wrap f = function P.Pair (e, tl) -> P.Pair (e, f tl) | _ -> assert false in

    let rec element : type a. a element -> tags * (G.t -> a P.element) = function
      | Required (_, a) -> (tag_set a, P.found_r &. c_asn a ~opt)
      | Optional (_, a) -> (tag_set a, P.found_o &. c_asn a ~opt)

    and seq :
      type a b. (a P.sequence endo -> b P.sequence endo)
             -> a sequence -> (tags * (G.t -> b P.sequence endo)) list =
      fun k -> function
      | Last e ->
          let (tags, p) = element e in
          [(tags, (fun e' -> k (fun _ -> P.Last e')) &. p)]
      | Pair (e, tl) ->
          let (tags, p) = element e in
          (tags, k &. put &. p) :: seq (k &. wrap) tl in

    let parsers =
      List.fold_right (fun (tags, p) ->
          List.fold_right (fun tag -> TM.add tag p) tags)
        (seq id s) TM.empty in

    let rec step acc ps = function
      | []    -> P.to_tuple acc
      | g::gs ->
          let p =
            try TM.find (G.tag g) ps
            with Not_found -> fail "SET: Unexpected element: %s" (G.to_string g) in
          step (p g acc) (TM.remove (G.tag g) ps) gs in

    step (P.of_sequence s) parsers


  let (compile_ber, compile_der) =
    let compile cfg asn =
      let p = c_asn asn ~opt:Cache.(create ()) in
      fun cs -> let (g, cs') = p_generic cfg cs in (p g, cs') in
    (fun asn -> compile { strict = false } asn),
    (fun asn -> compile { strict = true  } asn)

end

module W = struct

  let (<+>) = Writer.(<+>)

  let e_big_tag tag =
    let cons x = function [] -> [x] | xs -> (x lor 0x80)::xs in
    let rec loop acc = function
      | 0 -> acc
      | n -> loop (cons (n land 0x7f) acc) (n lsr 7) in
    loop [] tag

  let e_big_length length =
    let rec loop acc = function
      | 0 -> acc
      | n -> loop (n land 0xff :: acc) (n lsr 8) in
    loop [] length

  let e_header tag mode len =

    let (klass, tagn) =
      let open Tag in
      match tag with
      | Universal n        -> (0x00, n)
      | Application n      -> (0x40, n)
      | Context_specific n -> (0x80, n)
      | Private n          -> (0xc0, n) in

    let constructed = match mode with
      | `Primitive   -> 0x00
      | `Constructed -> 0x20 in

    ( if tagn < 0x1f then
        Writer.of_byte (klass lor constructed lor tagn)
      else
        Writer.of_byte (klass lor constructed lor 0x1f) <+>
        Writer.of_list (e_big_tag tagn) )
    <+>
    ( if len <= 0x7f then
        Writer.of_byte len
      else
        let body = Writer.of_list (e_big_length len) in
        Writer.of_byte (0x80 lor Writer.len body) <+> body )


  type conf = { der : bool }

  let e_constructed tag body =
    e_header tag `Constructed (Writer.len body) <+> body

  let e_primitive tag body =
    e_header tag `Primitive (Writer.len body) <+> body

  let assert_length constr len_f a =
    match constr with
    | None   -> ()
    | Some s ->
        let len = len_f a in
        if len = s then () else
          invalid_arg @@
          Printf.sprintf "bad length: constraint: %d actual: %d" s len

  let rec encode : type a. conf -> tag option -> a -> a asn -> Writer.t
  = fun conf tag a -> function

    | Iso (_, g, _, asn) -> encode conf tag (g a) asn

    | Fix asn as fix -> encode conf tag a (asn fix)

    | Sequence asns ->
        e_constructed (tag @? seq_tag) (e_seq conf a asns)

    | Sequence_of asn -> (* size/stack? *)
        e_constructed (tag @? seq_tag) @@
          Writer.concat (List.map (fun e -> encode conf None e asn) a)

    | Set asns ->
        let h_sorted conf a asns =
          let fn = { Seq.f = fun a asn xs ->
            ( Asn_core.tag a asn, encode conf None a asn ) :: xs } in
          Writer.concat @@
            List.( map snd @@
              sort (fun (t1, _) (t2, _) -> compare t1 t2) @@
                Seq.fold_with_value fn [] a asns )
        in
        e_constructed (tag @? set_tag) @@
          if conf.der then h_sorted conf a asns else e_seq conf a asns

    | Set_of asn ->
        let ws = List.map (fun e -> encode conf None e asn) a in
        let body =
          Writer.concat @@
            if conf.der then
<<<<<<< HEAD
              List.( ws |> map  Wr.to_cstruct
                        |> sort Wr.cs_lex_compare
                        |> map  Wr.of_cstruct )
=======
              List.( ws |> map  Writer.to_cstruct
                        |> sort Writer.cs_compare
                        |> map  Writer.of_cstruct )
>>>>>>> 8db1a5b0
            else ws
        in
        e_constructed (tag @? set_tag) body

    | Choice (asn1, asn2) ->
      ( match a with
        | L a' -> encode conf tag a' asn1
        | R b' -> encode conf tag b' asn2 )

    | Implicit (t, asn) ->
        encode conf (Some (tag @? t)) a asn

    | Explicit (t, asn) ->
        e_constructed (tag @? t) (encode conf None a asn)

    | Prim p -> e_prim tag a p

  and e_seq : type a. conf -> a -> a sequence -> Writer.t = fun conf ->
    let f = { Seq.f = fun e asn w -> encode conf None e asn <+> w } in
    Seq.fold_with_value f Writer.empty

  and e_prim : type a. tag option -> a -> a prim -> Writer.t
  = fun tag a prim ->

    let encode =
      e_primitive
        (match tag with Some x -> x | None -> tag_of_p prim) in

    let encode_s (type a) ?size a impl =
      let module P = (val impl : Prim.String_primitive with type t = a) in
      assert_length size P.length a;
      encode (P.to_writer a) in

    match prim with
    | Bool       -> encode @@ Prim.Boolean.to_writer a
    | Int        -> encode @@ Prim.Integer.to_writer a
    | Bits       -> encode @@ Prim.Bits.to_writer a
    | Octets     -> encode_s a (module Prim.Octets)
    | Null       -> encode @@ Prim.Null.to_writer a
    | OID        -> encode @@ Prim.OID.to_writer a
    | CharString -> encode @@ Prim.Gen_string.to_writer a


  let ber_to_writer asn a = encode { der = false } None a asn

  let der_to_writer asn a = encode { der = true } None a asn

end<|MERGE_RESOLUTION|>--- conflicted
+++ resolved
@@ -1,9 +1,6 @@
-<<<<<<< HEAD
 (* Copyright (c) 2014-2016 David Kaloper Meršinjak. All rights reserved.
    See LICENSE.md. *)
 
-=======
->>>>>>> 8db1a5b0
 open Asn_core
 
 module Prim   = Asn_prim
@@ -41,209 +38,6 @@
     | Constructed of int
     | Constructed_indefinite
 
-<<<<<<< HEAD
-  type header = { tag : tag ; coding : coding ; buf : Cstruct.t }
-
-  type 'a parser = header -> 'a * Cstruct.t
-
-  let parse_error ?header reason =
-    let message = match header with
-      | None   -> reason
-      | Some h ->
-          Printf.sprintf "%s (header: %s)"
-            reason (Tag.to_string h.tag) in
-    raise (Parse_error message)
-
-  let i_wanted asn = "expected: " ^ Tag.set_to_string (tag_set asn)
-
-  let field = function
-    | None       -> "(unknown)"
-    | Some label -> "'" ^ label ^ "'"
-
-  let eof_error () = raise End_of_file
-
-  let describe context prs header =
-    try prs header with
-    | Parse_error message ->
-        parse_error ("in " ^ context ^ ": " ^ message)
-
-(*
-  let describe context prs header =
-    try
-      Dbg.note @@ context ^ " parsing " ^ string_of_tag header.tag;
-      Dbg.enter context prs header
-    with Parse_error message ->
-      parse_error ("in " ^ context ^ ": " ^ message) *)
-
-  let (>|=) prs f header =
-    let (a, buf') = prs header in (f a, buf')
-
-
-  module Partial = struct
-    module C = Asn_core
-
-    exception Missing of string option
-
-    type _ element =
-      | Required : [`Nada of string option | `Found of 'a] -> 'a element
-      | Optional : [`Nada of string option | `Found of 'a] -> 'a option element
-
-    type _ sequence =
-      | Last : 'a element -> 'a sequence
-      | Pair : 'a element * 'b sequence -> ('a * 'b) sequence
-
-    let rec of_complete : type a. a C.sequence -> a sequence = function
-      | C.Last (C.Required (label, _)   ) -> Last (Required (`Nada label))
-      | C.Last (C.Optional (label, _)   ) -> Last (Optional (`Nada label))
-      | C.Pair (C.Required (label, _), t) -> Pair (Required (`Nada label), of_complete t)
-      | C.Pair (C.Optional (label, _), t) -> Pair (Optional (`Nada label), of_complete t)
-
-    let to_complete_exn =
-      let rec f1 : type a. a element -> a = function
-        | Required (`Nada label) -> raise (Missing label)
-        | Required (`Found a   ) -> a
-        | Optional (`Nada _    ) -> None
-        | Optional (`Found a   ) -> Some a
-      and f2 : type a. a sequence -> a = function
-        | Last  e      ->  f1 e
-        | Pair (e, tl) -> (f1 e, f2 tl) in
-      f2
-  end
-
-
-  let is_sequence_end buf = LE.get_uint16 buf 0 = 0x00
-
-  let drop_sequence_end buf = shift buf 2
-
-  let p_big_tag buf =
-    let rec loop acc = function
-      | 8 -> parse_error "tag overflow"
-      | i ->
-          let byte = get_uint8 buf i in
-          let flag = byte land 0x80
-          and n    = byte land 0x7f in
-          match (Int64.(acc lsl 7 + of_int n), flag) with
-          | (0L , _) -> parse_error "malformed tag"
-          | (acc, 0) -> (Int64.to_int_checked acc, succ i)
-          | (acc, _) -> loop acc (succ i) in
-    loop 0L 0
-
-  let p_big_length buf n =
-    let rec loop acc i =
-      if i = n then Int64.to_int_checked acc else
-        let b   = get_uint8 buf i in
-        let acc = Int64.(acc lsl 8 + of_int b) in
-        loop acc (succ i) in
-    if n < 8 then loop 0L 0 else parse_error "length overflow"
-
-  let p_header_unsafe buf =
-
-    let b0            = get_uint8 buf 0 in
-    let t_class       = b0 land 0xc0
-    and t_constructed = b0 land 0x20
-    and t_tag         = b0 land 0x1f in
-
-    let (tagn, length_off) =
-      match t_tag with
-      | 0x1f -> let (t, size) = p_big_tag (shift buf 1) in (t, size + 1)
-      | n    -> (n, 1) in
-
-    let l0       = get_uint8 buf length_off in
-    let t_ltype  = l0 land 0x80
-    and t_length = l0 land 0x7f in
-
-    let (length, contents_off) =
-      let off = length_off + 1 in
-      match t_ltype with
-      | 0 -> (t_length, off)
-      | _ -> (p_big_length (shift buf off) t_length, off + t_length) in
-
-    let tag =
-      let open Tag in
-      match t_class with
-      | 0x00 -> Universal tagn
-      | 0x40 -> Application tagn
-      | 0x80 -> Context_specific tagn
-      | 0xc0 -> Private tagn
-      | _    -> assert false
-
-    and coding = match (t_constructed, l0) with
-      | (0, _   ) -> Primitive length
-      | (_, 0x80) -> Constructed_indefinite
-      | _         -> Constructed length
-
-    and rest = shift buf contents_off in
-
-    { tag = tag ; coding = coding ; buf = rest }
-
-  let p_header buf =
-    try p_header_unsafe buf with
-    | Invalid_argument _ -> parse_error "malformed header"
-
-
-  let accepts : type a. a asn -> header -> bool = fun asn ->
-    match tag_set asn with
-    | [t]  -> fun { tag; _ } -> Tag.eq tag t
-    | tags -> fun { tag; _ } -> List.exists (fun t -> Tag.eq tag t) tags
-
-
-  let with_header = fun f1 f2 -> function
-
-    | { coding = Primitive n ; buf; _ } ->
-        (f1 n buf, shift buf n)
-
-    | { coding = Constructed n ; buf; _ } ->
-        let eof cs = len cs = 0 in
-        let b1 = sub buf 0 n and b2 = shift buf n in
-        let (a, b1') = f2 eof b1 in
-        if eof b1' then (a, b2)
-        else parse_error "definite constructed: leftovers"
-
-    | { coding = Constructed_indefinite ; buf; _ } ->
-        let (a, buf') = f2 is_sequence_end buf in
-        if is_sequence_end buf' then
-          (a, drop_sequence_end buf')
-        else parse_error "indefinite constructed: leftovers"
-
-  let constructed f =
-    with_header (fun _ _ -> parse_error "expected constructed") f
-
-  let primitive f =
-    with_header f (fun _ _ -> parse_error "expected primitive")
-
-  let primitive_n n f = primitive @@ fun n' b ->
-    if n = n' then f b
-    else parse_error "primitive: invalid length"
-
-
-  let sequence_of_parser prs =
-    constructed @@ fun eof buf0 ->
-      let rec scan acc buf =
-        if eof buf then (List.rev acc, buf)
-        else let (a, buf') = prs (p_header buf) in scan (a :: acc) buf' in
-      scan [] buf0
-
-  let string_like (type a) impl =
-    let module P = (val impl : Asn_prim.String_primitive with type t = a) in
-
-    let rec prs = function
-      | { coding = Primitive n ; buf; _ } ->
-          (P.of_cstruct n buf, shift buf n)
-      | h -> ( sequence_of_parser prs >|= P.concat ) h in
-    prs
-
-
-  let parser_of_prim : type a. a prim -> a parser = function
-
-    | Bool       -> primitive_n 1 @@ fun buf -> get_uint8 buf 0 <> 0x00
-    | Int        -> primitive Asn_prim.Integer.of_cstruct
-    | Bits       -> string_like (module Asn_prim.Bits)
-    | Octets     -> string_like (module Asn_prim.Octets)
-    | Null       -> primitive_n 0 @@ fun _ -> ()
-    | OID        -> primitive Asn_prim.OID.of_cstruct
-    | CharString -> string_like (module Asn_prim.Gen_string)
-
-=======
   let fail fmt =
     Printf.ksprintf (fun msg -> raise (Parse_error msg)) fmt
 
@@ -347,152 +141,11 @@
 
 
   module TM = Map.Make (Tag)
->>>>>>> 8db1a5b0
 
   module Cache = Asn_cache.Make ( struct
     type 'a k = 'a asn endo
     type 'a v = G.t -> 'a
   end )
-
-<<<<<<< HEAD
-  let rec parser_of_asn : type a. a asn -> a parser = function
-
-    | Iso (f, _, _, asn) -> parser_of_asn asn >|= f
-
-    | Fix fasn as fix ->
-      ( try Cache.find fasn with Not_found ->
-        Cache.add fasn @@
-          let lprs = lazy (parser_of_asn (fasn fix)) in
-          fun header -> Lazy.force lprs header )
-
-    | Sequence asns ->
-
-        let module S = struct
-          type 'a touch = Hit of 'a * Cstruct.t | Pass of 'a
-        end in
-        let open S in
-
-        let rec elt : type a. a element -> header -> a S.touch = function
-
-          | Required (label, asn) ->
-              let (prs, acpt) = (parser_of_asn asn, accepts asn) in
-              describe (field label) @@ fun header ->
-                if acpt header then
-                  let (a, buf) = prs header in Hit (a, buf)
-                else parse_error ~header (i_wanted asn)
-
-          | Optional (label, asn) ->
-              let (prs, acpt) = (parser_of_asn asn, accepts asn) in
-              describe (field label) @@ fun header ->
-                if acpt header then
-                  let (a, buf) = prs header in Hit (Some a, buf)
-                else Pass None
-
-        and seq : type a. a sequence -> (Cstruct.t -> bool) -> a parser = function
-
-          | Last e ->
-              let prs = elt e in fun _ header ->
-              ( match prs header with
-                | Pass _ -> parse_error ~header "not all input consumed"
-                | Hit (a, buf') -> (a, buf') )
-
-          | Pair (e, tl) ->
-              let (prs1, prs2) = elt e, seq tl in fun eof header ->
-              ( match prs1 header with
-                | Hit (a, buf) when eof buf ->
-                    ((a, default_or_error tl), buf)
-                | Hit (a, buf) ->
-                    let (b, buf') = prs2 eof (p_header buf) in ((a, b), buf')
-                | Pass a ->
-                    let (b, buf') = prs2 eof header in ((a, b), buf') )
-
-        and default_or_error : type a. a sequence -> a = function
-          | Last (Required (label, _)   ) -> missing label
-          | Pair (Required (label, _), _) -> missing label
-          | Last (Optional (_    , _)   ) -> None
-          | Pair (Optional (_    , _), s) -> None, default_or_error s
-
-        and missing : type a. string option -> a =
-          fun label -> parse_error ("missing " ^ field label)
-
-        in
-        let prs = seq asns in
-        describe "sequence" @@
-          constructed @@ fun eof buf ->
-            if eof buf then (default_or_error asns, buf)
-            else prs eof (p_header buf)
-
-    | Set asns ->
-
-        let module P  = Partial in
-        let module TM = RichMap (Tag) in
-
-        let rec partial_e : type a. a element -> tags * a P.element parser
-          = function
-
-          | Required (label, asn) ->
-              ( tag_set asn,
-                describe (field label) (parser_of_asn asn)
-                >|= fun a -> P.Required (`Found a) )
-          | Optional (label, asn) ->
-              ( tag_set asn,
-                describe (field label) (parser_of_asn asn)
-                >|= fun a -> P.Optional (`Found a) )
-
-        and setters :
-          type a b. (a P.sequence endo -> b P.sequence endo)
-                  -> a sequence
-                  -> (tags * (b P.sequence endo) parser) list
-          = fun k -> function
-
-          | Last e ->
-              let (tags, prs) = partial_e e in
-              [(tags, prs >|= fun e' -> k (fun _ -> P.Last e'))]
-
-          | Pair (e, rest) ->
-              let put r = function
-                | P.Pair (_, tl) -> P.Pair (r, tl)
-                | _               -> assert false
-              and wrap f = k @@ function
-                | P.Pair (v, tl) -> P.Pair (v, f tl)
-                | _               -> assert false
-              and (tags, prs1) = partial_e e in
-              (tags, prs1 >|= o k put) :: setters wrap rest
-
-        in
-        let parsers =
-          TM.unions @@ List.map (fun (tags, prs) -> TM.of_keys tags prs)
-                                (setters id asns)
-
-        and zero = P.of_complete asns in
-
-        describe "set" @@
-          constructed @@ fun eof buf0 ->
-            let rec scan partial buf =
-              if eof buf then
-                try ( P.to_complete_exn partial, buf ) with
-                | P.Missing label -> parse_error ("missing " ^ field label)
-              else
-                let header = p_header buf in
-                let prs =
-                  try TM.find header.tag parsers with
-                  | Not_found -> parse_error ~header "unexpected field" in
-                let (f, buf') = prs header in
-                scan (f partial) buf'
-            in
-            scan zero buf0
-
-    | Sequence_of asn ->
-        describe "sequence_of" @@
-          sequence_of_parser @@ parser_of_asn asn
-
-    | Set_of asn ->
-        describe "set_of" @@
-          sequence_of_parser @@ parser_of_asn asn
-
-    | Choice (asn1, asn2) ->
-=======
->>>>>>> 8db1a5b0
 
   let err_type ?(form=`Both) t g =
     fail "Type mismatch: expected: %s %s, got: %s"
@@ -768,15 +421,9 @@
         let body =
           Writer.concat @@
             if conf.der then
-<<<<<<< HEAD
-              List.( ws |> map  Wr.to_cstruct
-                        |> sort Wr.cs_lex_compare
-                        |> map  Wr.of_cstruct )
-=======
               List.( ws |> map  Writer.to_cstruct
-                        |> sort Writer.cs_compare
+                        |> sort Writer.cs_lex_compare
                         |> map  Writer.of_cstruct )
->>>>>>> 8db1a5b0
             else ws
         in
         e_constructed (tag @? set_tag) body
